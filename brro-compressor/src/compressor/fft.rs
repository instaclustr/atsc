use bincode::{Decode, Encode};
use std::{collections::BinaryHeap, cmp::Ordering};
use rustfft::{FftPlanner, num_complex::Complex};
use super::BinConfig;
use log::{error, debug, warn, info};

const CONSTANT_COMPRESSOR_ID: u8 = 15;

/// Struct to store frequencies, since bincode can't encode num_complex Complex format, this one is compatible
// This could be a Generic to support f64, integers, etc...
#[derive(Encode, Decode, Debug, Copy, Clone)]
pub struct FrequencyPoint {
    /// Frequency position
    pos: u16, // This is the reason that frame size is limited to 65535, probably enough
    freq_real: f32,
    freq_img: f32
}

impl FrequencyPoint {
    pub fn new(real: f32, img: f32) -> Self {
        FrequencyPoint { pos: 0, freq_real: real, freq_img: img }
    }

    pub fn with_position(real: f32, img: f32, pos: u16) -> Self {
        FrequencyPoint { pos, freq_real: real, freq_img: img }
    }

    pub fn from_complex(complex: Complex<f32>) -> Self {
        FrequencyPoint { pos: 0, freq_real: complex.re, freq_img: complex.im }
    }

    pub fn from_complex_with_position(complex: Complex<f32>, pos: u16) -> Self {
        FrequencyPoint { pos, freq_real: complex.re, freq_img: complex.im }
    }

    pub fn to_complex(self) -> Complex<f32> {
        Complex{re: self.freq_real, im: self.freq_img}
    }

    pub fn to_inv_complex(self) -> Complex<f32> {
        Complex{re: self.freq_real, im: self.freq_img * -1.0}
    }

    /// To allow to use rust std structures
    fn partial_cmp(&self, other: &Self) -> Ordering {
        let c1 = Complex{re: self.freq_real, im: self.freq_img};
        let c2 = Complex{re: other.freq_real, im: other.freq_img};
        if self == other { return  Ordering::Equal }
        else if c1.norm() > c2.norm()  { return Ordering::Greater;}
        else { return Ordering::Less;}

    }
}

// This is VERY specific for this use case, DO NOT RE-USE! This NORM comparison is false for complex numbers
impl PartialEq for FrequencyPoint {
    fn eq(&self, other: &Self) -> bool {
        let c1 = Complex{re: self.freq_real, im: self.freq_img};
        let c2 = Complex{re: other.freq_real, im: other.freq_img};
        c1.norm() == c2.norm()
    }
}

impl Eq for FrequencyPoint {}

impl PartialOrd for FrequencyPoint {
    fn partial_cmp(&self, other: &Self) -> Option<Ordering> {
        Some(self.partial_cmp(other))
    }
}

impl Ord for FrequencyPoint {
    fn cmp(&self, other: &Self) -> Ordering {
        self.partial_cmp(other)
    }
}

/// FFT Compressor. Applies FFT to a signal, picks the N best frequencies, discards the rest. Always LOSSY
#[derive(Encode, Decode, PartialEq, Debug)]
pub struct FFT {
    /// Compressor ID
    pub id: u8,
    /// Stored frequencies
    pub frequencies: Vec<FrequencyPoint>,
    /// Stored residuals
    pub residuals: Vec<(i32, i64)>,
    /// The maximum numeric value of the points in the frame
    pub max_value: f32,  
    /// The minimum numeric value of the points in the frame
    pub min_value: f32,  
}

impl FFT {
    /// Creates a new instance of the Constant compressor with the size needed to handle the worst case
    pub fn new(frame_size: usize, min: f64, max: f64) -> Self {
        debug!("FFT compressor");
        FFT {
            id: CONSTANT_COMPRESSOR_ID,
            frequencies: Vec::with_capacity(frame_size),
            residuals: Vec::with_capacity(frame_size),
            /// The maximum numeric value of the points in the frame
            max_value: FFT::f64_to_f32(max),  
            /// The minimum numeric value of the points in the frame
            min_value: FFT::f64_to_f32(min),  
            }
    }

    // TODO: Move this to the optimizer?
    fn f64_to_f32(x: f64) -> f32 {
        let y = x as f32;
        if !(x.is_finite() && y.is_finite()) {
            // PANIC? Error?
            error!("f32 overflow during conversion");
        }
        y
    }

    /// Rounds a number to the specified number of decimal places
    // TODO: Move this into utils? I think this will be helpfull somewhere else.
<<<<<<< HEAD
    fn round(&self, x: f32, decimals: u32) -> f64 {
        let y = 10i32.pow(decimals) as f64;
        let out = (x as f64 * y).round() / y;
        if out > self.max_value as f64 { return self.max_value as f64; }
        if out < self.min_value as f64 { return self.min_value as f64; }
        out
=======
    fn round(x: f64, decimals: u32) -> f64 {
        let y = 10i32.pow(decimals) as f64;
        (x * y).round() / y
>>>>>>> 7e3ff22d
    }

    // Converts an f64 vec to an Vec of Complex F32
    fn optimize(data: &[f64]) -> Vec<Complex<f32>> {
        data.iter()
            .map(|x| Complex {
                re: FFT::f64_to_f32(*x),
                im: 0.0f32,
            })
            .collect()
    }

    /// Removes the smallest frequencies from `buffer` until `max_freq` remain
    fn fft_trim(buffer: &mut Vec<Complex<f32>>, max_freq: usize) ->  Vec<FrequencyPoint> {
        // We need half + 1 frequencies at most, due to the mirrored nature of FFT (signal is always real!)
        // and the first one being the dc component
        let size = (buffer.len() / 2) + 1;
        buffer.truncate(size);
        let mut freq_vec = Vec::with_capacity(max_freq);
        if max_freq == 1 {
            freq_vec.push(FrequencyPoint::from_complex_with_position(buffer[0], 0));
            return freq_vec 
            }
        // More than 1 frequency needed, get the biggest frequencies now.
        // Move from the buffer into Frequency Vectors
        let tmp_vec: Vec<FrequencyPoint> = buffer.iter().enumerate()
                      .map(|(pos, &f)| FrequencyPoint::from_complex_with_position(f, pos as u16))
                      .collect();
        // This part, is because Binary heap is very good at "give me the top N elements"
        let mut heap = BinaryHeap::from(tmp_vec);
        // Now that we have it, let's pop the elements we need!
        for _ in 0..max_freq {
            match heap.pop() {
                Some(item) => {freq_vec.push(item)},
                None => {}    
            }
        }
        freq_vec
    }

<<<<<<< HEAD
    /// Compress data via FFT. 
=======
    /// Compress data via FFT.
>>>>>>> 7e3ff22d
    /// This picks a set of data, computes the FFT, and stores the most relevant frequencies, dropping
    /// the remaining ones.
    pub fn compress(&mut self, data: &[f64], max_freq: usize) {
        // First thing, always try to get the data len as a power of 2. 
        let v = data.len();
        if !v.is_power_of_two() {
            warn!("Slow FFT, data segment is not a power of 2!");
        }
        let mut planner = FftPlanner::new();
        let fft = planner.plan_fft_forward(v);
        let mut buffer = FFT::optimize(data);
        // The data is processed in place, it gets back to the buffer
        fft.process(&mut buffer);
        self.frequencies = FFT::fft_trim(&mut buffer, max_freq);
    }

    /// Decompresses data
    pub fn decompress(data: &[u8]) -> Self {
        let config = BinConfig::get();
        match bincode::decode_from_slice(&data, config) {
            Ok((fft, _)) => fft,
            Err(e) => panic!("{e}")
        }
    }

    pub fn to_bytes(self) -> Vec<u8> {
        let config = BinConfig::get();
        bincode::encode_to_vec(self, config).unwrap()
    }

    /// Gets the full sized array with the frequencies mirrored
    fn get_mirrored_freqs(&self, len: usize) -> Vec<Complex<f32>> {
        // Because we are dealing with Real inputs, we only store half the frequencies, but 
        // we need all for the ifft
        let mut data = vec![Complex{re: 0.0f32, im: 0.0f32}; len];
        for f in &self.frequencies {
            let pos = f.pos as usize;
            data[pos] = f.to_complex();
            // fo doesn't mirror
            if pos == 0 { continue; }
            // Mirror and invert the imaginary part
            data[len-pos] = f.to_inv_complex()
        }
        data
    }

    /// Returns an array of data
    /// Runs the ifft, and push residuals into place and/or adjusts max and mins accordingly
    pub fn to_data(&self, frame_size: usize) -> Vec<f64> {
        // Vec to process the ifft
        let mut data = self.get_mirrored_freqs(frame_size);
        // Plan the ifft
        let mut planner = FftPlanner::new();
        let fft = planner.plan_fft_inverse(frame_size);
        // run the ifft
        fft.process(&mut data);
        // We need this for normalization
<<<<<<< HEAD
        let len = frame_size as f32;
        // We only need the real part
        // TODO: Only 1 decimal place is sketchy!
        let out_data = data.iter()
                           .map(|&f| self.round(f.re/len, 1))
=======
        let len = frame_size as f64;
        // We only need the real part
        let out_data = data.iter()
                           .map(|&f| FFT::round((f.re as f64)/len, 1))
>>>>>>> 7e3ff22d
                           .collect();
        out_data
    }
}

<<<<<<< HEAD
pub fn fft(data: &[f64], max_freqs: usize, min: f64, max: f64) -> Vec<u8> {
    info!("Initializing FFT Compressor");
    // Initialize the compressor
    let mut c = FFT::new(data.len(), min, max);
=======
pub fn fft(data: &[f64], max_freqs: usize) -> Vec<u8> {
    info!("Initializing FFT Compressor");
    // Initialize the compressor
    let mut c = FFT::new(data.len());
>>>>>>> 7e3ff22d
    // Convert the data
    c.compress(data, max_freqs);
    // Convert to bytes
    c.to_bytes()
}


#[cfg(test)]
mod tests {
    use super::*;

    #[test]
    fn test_fft() {
        let vector1 = vec![1.0, 1.0, 1.0, 1.0, 2.0, 1.0, 1.0, 1.0, 3.0, 1.0, 1.0, 5.0];
<<<<<<< HEAD
        assert_eq!(fft(&vector1, 2, 1.0, 5.0), [15, 2, 0, 0, 0, 152, 65, 0, 0, 0, 0, 4, 0, 0, 96, 192, 102, 144, 138, 64, 0, 0, 0, 160, 64, 0, 0, 128, 63]);
=======
        assert_eq!(fft(&vector1, 2), [15, 2, 0, 0, 0, 152, 65, 0, 0, 0, 0, 4, 0, 0, 96, 192, 102, 144, 138, 64, 0]);
>>>>>>> 7e3ff22d
    }

    #[test]
    fn test_to_lossess_data() {
        let vector1 = vec![1.0, 1.0, 1.0, 1.0, 2.0, 1.0, 1.0, 1.0, 3.0, 1.0, 1.0, 5.0];
        let frame_size = vector1.len();
<<<<<<< HEAD
        let compressed_data = fft(&vector1, frame_size, 1.0, 5.0);
=======
        let compressed_data = fft(&vector1, frame_size);
>>>>>>> 7e3ff22d
        let out = FFT::decompress(&compressed_data).to_data(frame_size);
        assert_eq!(vector1, out);
    }

    #[test]
    fn test_to_lossy_data() {
        let vector1 = vec![1.0, 1.0, 1.0, 1.0, 2.0, 1.0, 1.0, 1.0, 3.0, 1.0, 1.0, 5.0];
<<<<<<< HEAD
        let lossy_vec = vec![1.0, 1.3, 1.5, 1.0, 1.8, 1.0, 1.0, 1.3, 3.5, 1.0, 1.0, 4.5];
        let frame_size = vector1.len();
        let compressed_data = fft(&vector1, 5, 1.0, 5.0);
=======
        let lossy_vec = vec![1.0, 1.3, 1.5, 1.0, 1.8, 0.5, 1.0, 1.3, 3.5, 1.0, 0.8, 4.5];
        let frame_size = vector1.len();
        let compressed_data = fft(&vector1, 5);
>>>>>>> 7e3ff22d
        let out = FFT::decompress(&compressed_data).to_data(frame_size);
        assert_eq!(lossy_vec, out);
    }
}<|MERGE_RESOLUTION|>--- conflicted
+++ resolved
@@ -1,7 +1,9 @@
 use bincode::{Decode, Encode};
+use std::{collections::BinaryHeap, cmp::Ordering};
 use std::{collections::BinaryHeap, cmp::Ordering};
 use rustfft::{FftPlanner, num_complex::Complex};
 use super::BinConfig;
+use log::{error, debug, warn, info};
 use log::{error, debug, warn, info};
 
 const CONSTANT_COMPRESSOR_ID: u8 = 15;
@@ -75,11 +77,84 @@
     }
 }
 
+/// Struct to store frequencies, since bincode can't encode num_complex Complex format, this one is compatible
+// This could be a Generic to support f64, integers, etc...
+#[derive(Encode, Decode, Debug, Copy, Clone)]
+pub struct FrequencyPoint {
+    /// Frequency position
+    pos: u16, // This is the reason that frame size is limited to 65535, probably enough
+    freq_real: f32,
+    freq_img: f32
+}
+
+impl FrequencyPoint {
+    pub fn new(real: f32, img: f32) -> Self {
+        FrequencyPoint { pos: 0, freq_real: real, freq_img: img }
+    }
+
+    pub fn with_position(real: f32, img: f32, pos: u16) -> Self {
+        FrequencyPoint { pos, freq_real: real, freq_img: img }
+    }
+
+    pub fn from_complex(complex: Complex<f32>) -> Self {
+        FrequencyPoint { pos: 0, freq_real: complex.re, freq_img: complex.im }
+    }
+
+    pub fn from_complex_with_position(complex: Complex<f32>, pos: u16) -> Self {
+        FrequencyPoint { pos, freq_real: complex.re, freq_img: complex.im }
+    }
+
+    pub fn to_complex(self) -> Complex<f32> {
+        Complex{re: self.freq_real, im: self.freq_img}
+    }
+
+    pub fn to_inv_complex(self) -> Complex<f32> {
+        Complex{re: self.freq_real, im: self.freq_img * -1.0}
+    }
+
+    /// To allow to use rust std structures
+    fn partial_cmp(&self, other: &Self) -> Ordering {
+        let c1 = Complex{re: self.freq_real, im: self.freq_img};
+        let c2 = Complex{re: other.freq_real, im: other.freq_img};
+        if self == other { return  Ordering::Equal }
+        else if c1.norm() > c2.norm()  { return Ordering::Greater;}
+        else { return Ordering::Less;}
+
+    }
+}
+
+// This is VERY specific for this use case, DO NOT RE-USE! This NORM comparison is false for complex numbers
+impl PartialEq for FrequencyPoint {
+    fn eq(&self, other: &Self) -> bool {
+        let c1 = Complex{re: self.freq_real, im: self.freq_img};
+        let c2 = Complex{re: other.freq_real, im: other.freq_img};
+        c1.norm() == c2.norm()
+    }
+}
+
+impl Eq for FrequencyPoint {}
+
+impl PartialOrd for FrequencyPoint {
+    fn partial_cmp(&self, other: &Self) -> Option<Ordering> {
+        Some(self.partial_cmp(other))
+    }
+}
+
+impl Ord for FrequencyPoint {
+    fn cmp(&self, other: &Self) -> Ordering {
+        self.partial_cmp(other)
+    }
+}
+
 /// FFT Compressor. Applies FFT to a signal, picks the N best frequencies, discards the rest. Always LOSSY
 #[derive(Encode, Decode, PartialEq, Debug)]
 pub struct FFT {
     /// Compressor ID
+    /// Compressor ID
     pub id: u8,
+    /// Stored frequencies
+    pub frequencies: Vec<FrequencyPoint>,
+    /// Stored residuals
     /// Stored frequencies
     pub frequencies: Vec<FrequencyPoint>,
     /// Stored residuals
@@ -117,18 +192,12 @@
 
     /// Rounds a number to the specified number of decimal places
     // TODO: Move this into utils? I think this will be helpfull somewhere else.
-<<<<<<< HEAD
     fn round(&self, x: f32, decimals: u32) -> f64 {
         let y = 10i32.pow(decimals) as f64;
         let out = (x as f64 * y).round() / y;
         if out > self.max_value as f64 { return self.max_value as f64; }
         if out < self.min_value as f64 { return self.min_value as f64; }
         out
-=======
-    fn round(x: f64, decimals: u32) -> f64 {
-        let y = 10i32.pow(decimals) as f64;
-        (x * y).round() / y
->>>>>>> 7e3ff22d
     }
 
     // Converts an f64 vec to an Vec of Complex F32
@@ -169,13 +238,38 @@
         freq_vec
     }
 
-<<<<<<< HEAD
-    /// Compress data via FFT. 
-=======
+    /// Removes the smallest frequencies from `buffer` until `max_freq` remain
+    fn fft_trim(buffer: &mut Vec<Complex<f32>>, max_freq: usize) ->  Vec<FrequencyPoint> {
+        // We need half + 1 frequencies at most, due to the mirrored nature of FFT (signal is always real!)
+        // and the first one being the dc component
+        let size = (buffer.len() / 2) + 1;
+        buffer.truncate(size);
+        let mut freq_vec = Vec::with_capacity(max_freq);
+        if max_freq == 1 {
+            freq_vec.push(FrequencyPoint::from_complex_with_position(buffer[0], 0));
+            return freq_vec 
+            }
+        // More than 1 frequency needed, get the biggest frequencies now.
+        // Move from the buffer into Frequency Vectors
+        let tmp_vec: Vec<FrequencyPoint> = buffer.iter().enumerate()
+                      .map(|(pos, &f)| FrequencyPoint::from_complex_with_position(f, pos as u16))
+                      .collect();
+        // This part, is because Binary heap is very good at "give me the top N elements"
+        let mut heap = BinaryHeap::from(tmp_vec);
+        // Now that we have it, let's pop the elements we need!
+        for _ in 0..max_freq {
+            match heap.pop() {
+                Some(item) => {freq_vec.push(item)},
+                None => {}    
+            }
+        }
+        freq_vec
+    }
+
     /// Compress data via FFT.
->>>>>>> 7e3ff22d
     /// This picks a set of data, computes the FFT, and stores the most relevant frequencies, dropping
     /// the remaining ones.
+    pub fn compress(&mut self, data: &[f64], max_freq: usize) {
     pub fn compress(&mut self, data: &[f64], max_freq: usize) {
         // First thing, always try to get the data len as a power of 2. 
         let v = data.len();
@@ -186,7 +280,9 @@
         let fft = planner.plan_fft_forward(v);
         let mut buffer = FFT::optimize(data);
         // The data is processed in place, it gets back to the buffer
+        // The data is processed in place, it gets back to the buffer
         fft.process(&mut buffer);
+        self.frequencies = FFT::fft_trim(&mut buffer, max_freq);
         self.frequencies = FFT::fft_trim(&mut buffer, max_freq);
     }
 
@@ -194,6 +290,7 @@
     pub fn decompress(data: &[u8]) -> Self {
         let config = BinConfig::get();
         match bincode::decode_from_slice(&data, config) {
+            Ok((fft, _)) => fft,
             Ok((fft, _)) => fft,
             Err(e) => panic!("{e}")
         }
@@ -220,6 +317,22 @@
         data
     }
 
+    /// Gets the full sized array with the frequencies mirrored
+    fn get_mirrored_freqs(&self, len: usize) -> Vec<Complex<f32>> {
+        // Because we are dealing with Real inputs, we only store half the frequencies, but 
+        // we need all for the ifft
+        let mut data = vec![Complex{re: 0.0f32, im: 0.0f32}; len];
+        for f in &self.frequencies {
+            let pos = f.pos as usize;
+            data[pos] = f.to_complex();
+            // fo doesn't mirror
+            if pos == 0 { continue; }
+            // Mirror and invert the imaginary part
+            data[len-pos] = f.to_inv_complex()
+        }
+        data
+    }
+
     /// Returns an array of data
     /// Runs the ifft, and push residuals into place and/or adjusts max and mins accordingly
     pub fn to_data(&self, frame_size: usize) -> Vec<f64> {
@@ -231,34 +344,20 @@
         // run the ifft
         fft.process(&mut data);
         // We need this for normalization
-<<<<<<< HEAD
         let len = frame_size as f32;
         // We only need the real part
         // TODO: Only 1 decimal place is sketchy!
         let out_data = data.iter()
                            .map(|&f| self.round(f.re/len, 1))
-=======
-        let len = frame_size as f64;
-        // We only need the real part
-        let out_data = data.iter()
-                           .map(|&f| FFT::round((f.re as f64)/len, 1))
->>>>>>> 7e3ff22d
                            .collect();
         out_data
     }
 }
 
-<<<<<<< HEAD
 pub fn fft(data: &[f64], max_freqs: usize, min: f64, max: f64) -> Vec<u8> {
     info!("Initializing FFT Compressor");
     // Initialize the compressor
     let mut c = FFT::new(data.len(), min, max);
-=======
-pub fn fft(data: &[f64], max_freqs: usize) -> Vec<u8> {
-    info!("Initializing FFT Compressor");
-    // Initialize the compressor
-    let mut c = FFT::new(data.len());
->>>>>>> 7e3ff22d
     // Convert the data
     c.compress(data, max_freqs);
     // Convert to bytes
@@ -273,22 +372,14 @@
     #[test]
     fn test_fft() {
         let vector1 = vec![1.0, 1.0, 1.0, 1.0, 2.0, 1.0, 1.0, 1.0, 3.0, 1.0, 1.0, 5.0];
-<<<<<<< HEAD
         assert_eq!(fft(&vector1, 2, 1.0, 5.0), [15, 2, 0, 0, 0, 152, 65, 0, 0, 0, 0, 4, 0, 0, 96, 192, 102, 144, 138, 64, 0, 0, 0, 160, 64, 0, 0, 128, 63]);
-=======
-        assert_eq!(fft(&vector1, 2), [15, 2, 0, 0, 0, 152, 65, 0, 0, 0, 0, 4, 0, 0, 96, 192, 102, 144, 138, 64, 0]);
->>>>>>> 7e3ff22d
     }
 
     #[test]
     fn test_to_lossess_data() {
         let vector1 = vec![1.0, 1.0, 1.0, 1.0, 2.0, 1.0, 1.0, 1.0, 3.0, 1.0, 1.0, 5.0];
         let frame_size = vector1.len();
-<<<<<<< HEAD
         let compressed_data = fft(&vector1, frame_size, 1.0, 5.0);
-=======
-        let compressed_data = fft(&vector1, frame_size);
->>>>>>> 7e3ff22d
         let out = FFT::decompress(&compressed_data).to_data(frame_size);
         assert_eq!(vector1, out);
     }
@@ -296,15 +387,9 @@
     #[test]
     fn test_to_lossy_data() {
         let vector1 = vec![1.0, 1.0, 1.0, 1.0, 2.0, 1.0, 1.0, 1.0, 3.0, 1.0, 1.0, 5.0];
-<<<<<<< HEAD
         let lossy_vec = vec![1.0, 1.3, 1.5, 1.0, 1.8, 1.0, 1.0, 1.3, 3.5, 1.0, 1.0, 4.5];
         let frame_size = vector1.len();
         let compressed_data = fft(&vector1, 5, 1.0, 5.0);
-=======
-        let lossy_vec = vec![1.0, 1.3, 1.5, 1.0, 1.8, 0.5, 1.0, 1.3, 3.5, 1.0, 0.8, 4.5];
-        let frame_size = vector1.len();
-        let compressed_data = fft(&vector1, 5);
->>>>>>> 7e3ff22d
         let out = FFT::decompress(&compressed_data).to_data(frame_size);
         assert_eq!(lossy_vec, out);
     }

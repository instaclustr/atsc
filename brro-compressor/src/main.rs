use brro_compressor::compressor::Compressor;
use brro_compressor::data::CompressedStream;
use brro_compressor::optimizer;
use brro_compressor::types::metric_tag::MetricTag;
use brro_compressor::utils::reader;
use brro_compressor::utils::writer;
use clap::{arg, command, Parser};
use log::debug;
use std::path::Path;
use std::path::PathBuf;

/// Processes the given input based on the provided arguments.
/// If `arguments.directory` is true, it processes all files in the directory.
/// Otherwise, it processes the individual file.
fn process_args(arguments: &Args) {
    // If the input path points to a directory
    if arguments.directory {
        process_directory(arguments);
    }
    // If the input path points to a single file
    else {
        process_single_file(arguments);
    }
}

/// Processes all files in a given directory.
fn process_directory(arguments: &Args) {
    let new_name = format!(
        "{}-compressed",
        arguments.input.file_name().unwrap().to_string_lossy()
    );
    let base_dir = arguments.input.with_file_name(new_name);

    writer::initialize_directory(&base_dir).expect("Failed to initialize directory");
    let files =
        reader::stream_reader(&arguments.input).expect("Failed to read files from directory");

    for (index, data) in files.contents.iter().enumerate() {
        let (vec_data, tag) = data;
        let compressed_data = compress_data(vec_data, tag, arguments);

        let file_name = writer::replace_extension(&files.names[index], "bin");
        let new_path = base_dir.join(&file_name);
        write_compressed_data_to_path(&compressed_data, &new_path);
    }
}

/// Processes a single file.
<<<<<<< HEAD
fn process_single_file(path: &Path, arguments: &Args) {
    let (vec, tag) = reader::read_file(path).expect("Failed to read file");
    let compressed_data = compress_data(&vec, &tag, arguments);

    if let Some(filename_osstr) = path.file_name() {
        if let Some(filename_str) = filename_osstr.to_str() {
            let new_filename_string = writer::replace_extension(&filename_str.to_string(), "bin");
            let new_path = path.parent().unwrap().join(new_filename_string);
            write_compressed_data_to_path(&compressed_data, &new_path);
=======
fn process_single_file(arguments: &Args) {
    if let Some((vec, tag)) = reader::read_file(&arguments.input).expect("Failed to read file") {
        let compressed_data = compress_data(&vec, &tag, arguments);

        if let Some(filename_osstr) = arguments.input.file_name() {
            if let Some(filename_str) = filename_osstr.to_str() {
                let new_filename_string =
                    writer::replace_extension(&filename_str.to_string(), "bin");
                let new_path = arguments.input.parent().unwrap().join(new_filename_string);
                write_compressed_data_to_path(&compressed_data, &new_path);
            }
>>>>>>> 7f95d1db
        }
    }
}

/// Compresses the data based on the provided tag and arguments.
fn compress_data(vec: &Vec<f64>, tag: &MetricTag, arguments: &Args) -> Vec<u8> {
    let optimizer_results = optimizer::process_data(vec, tag);
    let optimizer_results_f: Vec<f64> = optimizer_results.iter().map(|&x| x as f64).collect();

    let mut cs = CompressedStream::new();
    if arguments.constant {
        cs.compress_chunk_with(&optimizer_results_f, Compressor::Constant);
        cs.to_bytes()
    } else {
        cs.compress_chunk_with(&optimizer_results_f, Compressor::Noop);
        cs.to_bytes()
    }
}

/// Writes the compressed data to the specified path.
fn write_compressed_data_to_path(compressed: &[u8], path: &Path) {
    let mut file =
        writer::create_streaming_writer(path).expect("Failed to create a streaming writer");
    writer::write_data_to_stream(&mut file, compressed).expect("Failed to write compressed data");
}

#[derive(Parser, Default, Debug)]
#[command(author, version, about, long_about = None)]
struct Args {
    /// input file
    input: PathBuf,

    #[arg(short, action)]
    directory: bool,

    /// Forces Noop compressor
    #[arg(long, action)]
    noop: bool,

    /// Forces Constant compressor
    #[arg(long, action)]
    constant: bool,
}

fn main() {
    env_logger::init();
    let arguments = Args::parse();
    debug!("{:?}", arguments);
    process_args(&arguments);
}<|MERGE_RESOLUTION|>--- conflicted
+++ resolved
@@ -46,7 +46,6 @@
 }
 
 /// Processes a single file.
-<<<<<<< HEAD
 fn process_single_file(path: &Path, arguments: &Args) {
     let (vec, tag) = reader::read_file(path).expect("Failed to read file");
     let compressed_data = compress_data(&vec, &tag, arguments);
@@ -56,19 +55,6 @@
             let new_filename_string = writer::replace_extension(&filename_str.to_string(), "bin");
             let new_path = path.parent().unwrap().join(new_filename_string);
             write_compressed_data_to_path(&compressed_data, &new_path);
-=======
-fn process_single_file(arguments: &Args) {
-    if let Some((vec, tag)) = reader::read_file(&arguments.input).expect("Failed to read file") {
-        let compressed_data = compress_data(&vec, &tag, arguments);
-
-        if let Some(filename_osstr) = arguments.input.file_name() {
-            if let Some(filename_str) = filename_osstr.to_str() {
-                let new_filename_string =
-                    writer::replace_extension(&filename_str.to_string(), "bin");
-                let new_path = arguments.input.parent().unwrap().join(new_filename_string);
-                write_compressed_data_to_path(&compressed_data, &new_path);
-            }
->>>>>>> 7f95d1db
         }
     }
 }

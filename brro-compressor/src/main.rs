use std::error::Error;
use std::fs;
use brro_compressor::compressor::Compressor;
use brro_compressor::data::CompressedStream;
use brro_compressor::optimizer;
use brro_compressor::types::metric_tag::MetricTag;
use brro_compressor::utils::reader;
use brro_compressor::utils::writer;
use clap::{arg, command, Parser};
use log::{debug, error};
use std::path::Path;
use std::path::PathBuf;

/// Processes the given input based on the provided arguments.
fn process_args(arguments: &Args) -> Result<(), Box<dyn Error>> {

    // Create a vector of boolean values from the argument flags.
    // Then, count how many of these flags are set to true.
    let count = vec![arguments.noop, arguments.constant, arguments.fft]
        .iter()
        .filter(|&&x| x)
        .count();

    if count > 1 {
        return Err("Multiple compressors are set to true. Please specify only one.".into());
    }

    let metadata = fs::metadata(&arguments.input)?;

    // If the input path points to a single file
    if metadata.is_file() {
        debug!("Target is a file");
        process_single_file(arguments)?;
    }
    // If the input path points to a directory
    else if metadata.is_dir() {
        debug!("Target is a directory");
        process_directory(arguments)?;
    }
    // If the input path is neither a file nor a directory
    else {
        return Err("The provided path is neither a file nor a directory.".into());
    }

    Ok(())
}

/// Processes all files in a given directory.
fn process_directory(arguments: &Args) -> Result<(), std::io::Error> {
    let new_name = format!(
        "{}-compressed",
        arguments.input.file_name().unwrap().to_string_lossy()
    );
    let base_dir = arguments.input.with_file_name(new_name);

    writer::initialize_directory(&base_dir)?;
    let files =
        reader::stream_reader(&arguments.input)?;

    for (index, data) in files.contents.iter().enumerate() {
        let (vec_data, tag) = data;
        let compressed_data = compress_data(vec_data, tag, arguments);
        // BRO extension
        let file_name = writer::replace_extension(&files.names[index], "bro");
        let new_path = base_dir.join(&file_name);
        write_compressed_data_to_path(&compressed_data, &new_path)?;
    }
    Ok(())
}

/// Processes a single file.
<<<<<<< HEAD
fn process_single_file(arguments: &Args) -> Result<(), std::io::Error>  {
    let (vec, tag) = reader::read_file(&arguments.input)?;
=======
fn process_single_file(arguments: &Args) {
    debug!("Processing single file...");
    let (vec, tag) = reader::read_file(&arguments.input).expect("Failed to read file");
>>>>>>> 5d810b82
    let compressed_data = compress_data(&vec, &tag, arguments);
    if let Some(filename_osstr) = arguments.input.file_name() {
        if let Some(filename_str) = filename_osstr.to_str() {
            // BRO extension
            let new_filename_string =
                writer::replace_extension(&filename_str.to_string(), "bro");
            let new_path = arguments.input.parent().unwrap().join(new_filename_string);
            write_compressed_data_to_path(&compressed_data, &new_path)?;
        }
    }
    Ok(())
}

/// Compresses the data based on the provided tag and arguments.
fn compress_data(vec: &Vec<f64>, tag: &MetricTag, arguments: &Args) -> Vec<u8> {
    debug!("Compressing data!");
    let optimizer_results = optimizer::process_data(vec, tag);
    let _optimizer_results_f: Vec<f64> = optimizer_results.iter().map(|&x| x as f64).collect();

    let mut cs = CompressedStream::new();
<<<<<<< HEAD
    let compressor = match arguments {
        _ if arguments.constant => Compressor::Constant,
        _ if arguments.fft => Compressor::FFT,
        _ => Compressor::Noop,
    };

    cs.compress_chunk_with(&optimizer_results_f, compressor);
    cs.to_bytes()
=======
    if arguments.constant {
        cs.compress_chunk_with(vec, Compressor::Constant);
        cs.to_bytes()
    } else {
        cs.compress_chunk_with(vec, Compressor::Noop);
        cs.to_bytes()
    }
>>>>>>> 5d810b82
}

/// Writes the compressed data to the specified path.
fn write_compressed_data_to_path(compressed: &[u8], path: &Path) -> Result<(), std::io::Error>{
    let mut file =
        writer::create_streaming_writer(path)?;
    writer::write_data_to_stream(&mut file, compressed)?;
    Ok(())
}

#[derive(Parser, Default, Debug)]
#[command(author, version, about, long_about = None)]
struct Args {
    /// input file
    input: PathBuf,

<<<<<<< HEAD
=======
    /// Processes a directory instead of a single file
    #[arg(short, action)]
    directory: bool,

>>>>>>> 5d810b82
    /// Forces Noop compressor
    #[arg(long, action)]
    noop: bool,

    /// Forces Constant compressor
    #[arg(long, action)]
    constant: bool,

    /// Forces Constant compressor
    #[arg(long, action)]
    fft: bool,

}

fn main() {
    env_logger::init();
    let arguments = Args::parse();
    debug!("{:?}", arguments);

    if let Err(e) = process_args(&arguments) {
        error!("{}", e);
    }
}<|MERGE_RESOLUTION|>--- conflicted
+++ resolved
@@ -69,14 +69,9 @@
 }
 
 /// Processes a single file.
-<<<<<<< HEAD
 fn process_single_file(arguments: &Args) -> Result<(), std::io::Error>  {
+    debug!("Processing single file...");
     let (vec, tag) = reader::read_file(&arguments.input)?;
-=======
-fn process_single_file(arguments: &Args) {
-    debug!("Processing single file...");
-    let (vec, tag) = reader::read_file(&arguments.input).expect("Failed to read file");
->>>>>>> 5d810b82
     let compressed_data = compress_data(&vec, &tag, arguments);
     if let Some(filename_osstr) = arguments.input.file_name() {
         if let Some(filename_str) = filename_osstr.to_str() {
@@ -97,24 +92,14 @@
     let _optimizer_results_f: Vec<f64> = optimizer_results.iter().map(|&x| x as f64).collect();
 
     let mut cs = CompressedStream::new();
-<<<<<<< HEAD
     let compressor = match arguments {
         _ if arguments.constant => Compressor::Constant,
         _ if arguments.fft => Compressor::FFT,
         _ => Compressor::Noop,
     };
 
-    cs.compress_chunk_with(&optimizer_results_f, compressor);
+    cs.compress_chunk_with(vec, compressor);
     cs.to_bytes()
-=======
-    if arguments.constant {
-        cs.compress_chunk_with(vec, Compressor::Constant);
-        cs.to_bytes()
-    } else {
-        cs.compress_chunk_with(vec, Compressor::Noop);
-        cs.to_bytes()
-    }
->>>>>>> 5d810b82
 }
 
 /// Writes the compressed data to the specified path.
@@ -131,13 +116,6 @@
     /// input file
     input: PathBuf,
 
-<<<<<<< HEAD
-=======
-    /// Processes a directory instead of a single file
-    #[arg(short, action)]
-    directory: bool,
-
->>>>>>> 5d810b82
     /// Forces Noop compressor
     #[arg(long, action)]
     noop: bool,

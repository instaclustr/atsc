--- conflicted
+++ resolved
@@ -46,12 +46,8 @@
 }
 
 /// Processes all files in a given directory.
-<<<<<<< HEAD
 fn process_directory(arguments: &Args) -> Result<(), std::io::Error> {
-=======
-fn process_directory(arguments: &Args) {
     // TODO: Uncompresses directories
->>>>>>> ca12e3c8
     let new_name = format!(
         "{}-compressed",
         arguments.input.file_name().unwrap().to_string_lossy()
@@ -76,23 +72,12 @@
 /// Processes a single file.
 fn process_single_file(arguments: &Args) -> Result<(), std::io::Error>  {
     debug!("Processing single file...");
-<<<<<<< HEAD
-    let (vec, tag) = reader::read_file(&arguments.input)?;
-    let compressed_data = compress_data(&vec, &tag, arguments);
-    if let Some(filename_osstr) = arguments.input.file_name() {
-        if let Some(filename_str) = filename_osstr.to_str() {
-            // BRO extension
-            let new_filename_string =
-                writer::replace_extension(&filename_str.to_string(), "bro");
-            let new_path = arguments.input.parent().unwrap().join(new_filename_string);
-            write_compressed_data_to_path(&compressed_data, &new_path)?;
-=======
     if arguments.uncompress {
         // TODO: Read a BRRO file, feed it to the decompressor
         decompress_data(&[1,2,3]);
         // TODO: Write the ouput out
     } else {
-        let (vec, tag) = reader::read_file(&arguments.input).expect("Failed to read file");
+        let (vec, tag) = reader::read_file(&arguments.input)?;
         let compressed_data = compress_data(&vec, &tag, arguments);
         if let Some(filename_osstr) = arguments.input.file_name() {
             if let Some(filename_str) = filename_osstr.to_str() {
@@ -102,7 +87,6 @@
                 let new_path = arguments.input.parent().unwrap().join(new_filename_string);
                 write_compressed_data_to_path(&compressed_data, &new_path);
             }
->>>>>>> ca12e3c8
         }
     }
     Ok(())
@@ -145,25 +129,12 @@
 struct Args {
     /// input file
     input: PathBuf,
-<<<<<<< HEAD
-
-=======
-    /// Processes a directory instead of a single file
-    #[arg(long, action)]
-    directory: bool,
->>>>>>> ca12e3c8
     /// Forces Noop compressor
     #[arg(long, action)]
     noop: bool,
     /// Forces Constant compressor
     #[arg(long, action)]
     constant: bool,
-<<<<<<< HEAD
-
-    /// Forces Constant compressor
-    #[arg(long, action)]
-    fft: bool,
-=======
     /// Forces FFT compressor
     //TODO: This needs to be a subcommand
     #[arg(long, action)]
@@ -171,7 +142,7 @@
     /// Uncompresses the input file/directory
     #[arg(short, action)]
     uncompress: bool,
->>>>>>> ca12e3c8
+
 
 }
 

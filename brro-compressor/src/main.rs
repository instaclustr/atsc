--- conflicted
+++ resolved
@@ -7,7 +7,7 @@
 use clap::{arg, command, Parser};
 use log::{debug, error};
 use std::error::Error;
-use std::path::PathBuf;
+use std::path::{PathBuf, Path};
 
 /// Processes the given input based on the provided arguments.
 fn process_args(arguments: &Args) -> Result<(), Box<dyn Error>> {
@@ -60,15 +60,6 @@
         }
         Ok(())
     } else {
-<<<<<<< HEAD
-        // Get the directory name
-        let file_name = arguments.input.file_name().ok_or("Failed to retrieve file name.")?;
-        let new_name = format!("{}-compressed", file_name.to_string_lossy());
-        let base_dir = arguments.input.with_file_name(new_name);
-        // Create an output directory
-        bro_writer::initialize_directory(&base_dir)?;
-        //read all the WAV files
-=======
         let file_name = arguments
             .input
             .file_name()
@@ -78,7 +69,6 @@
 
         std::fs::create_dir_all(&base_dir)?;
         //read
->>>>>>> 8c7add11
         let files = wav_reader::dir_reader(&arguments.input)?;
 
         for (index, (vec_data, tag)) in files.contents.into_iter().enumerate() {
@@ -107,18 +97,7 @@
         if arguments.verbose {
             println!("Output={:?}", decompressed_data);
         }
-<<<<<<< HEAD
-        //write
-        let filename_osstr = file_path.file_name().ok_or("Failed to get file name.")?;
-        let filename_str = filename_osstr.to_str().ok_or("Failed to convert OS string to string.")?;
-        let parent = file_path.parent().ok_or("Failed to determine parent directory.")?;
-        let new_path = parent.join(filename_str);
-        let path_str = new_path.to_str().ok_or("Failed to convert path to string.")?;
-        wav_writer::write_optimal_wav(path_str, decompressed_data, 1);
-    // We are decompressing
-=======
         wav_writer::write_optimal_wav(arguments.input.clone(), decompressed_data, 1);
->>>>>>> 8c7add11
     } else {
         //read
         let (vec, tag) = wav_reader::read_file(file_path)?;
@@ -129,18 +108,9 @@
         let compressed_data = compress_data(&vec, &tag, arguments);
 
         //write
-<<<<<<< HEAD
-        let filename_str = arguments
-            .input
-            .file_name()
-            .and_then(|filename_osstr| filename_osstr.to_str())
-            .ok_or("Failed to convert filename to string")?;
-        write_compressed_to_path(file_path, &compressed_data, filename_str)?;
-=======
         let mut path = arguments.input.clone();
         path.set_extension("bro");
         std::fs::write(path, compressed_data)?;
->>>>>>> 8c7add11
     }
     Ok(())
 }

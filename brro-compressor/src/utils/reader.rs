--- conflicted
+++ resolved
@@ -1,184 +1,180 @@
-// Implement a streaming reader here
-use std::fs;
-use std::io::{self, Read};
-<<<<<<< HEAD
-use std::path::{Path, PathBuf};
-use log::debug;
-use regex::Regex;
-use types::metric_tag::MetricTag;
-use crate::types;
-=======
-use std::path::{Path};
->>>>>>> 8964e055
-
-// Function to check if a file is a WAV file
-fn is_wav_file(file_path: &Path) -> io::Result<bool> {
-    // Open the file for reading and read the first 12 bytes (header) of the file
-    let mut file = fs::File::open(file_path)?;
-    let mut header = [0u8; 12];
-    file.read_exact(&mut header)?;
-
-    // Check if the file starts with "RIFF" and ends with "WAVE" in the header
-    Ok(header.starts_with(b"RIFF") && &header[8..12] == b"WAVE")
-}
-
-// Function to process a WAV file
-fn process_wav_file(file_path: &Path) -> io::Result<(Vec<f64>, MetricTag)> {
-    let full_path_str = file_path.to_str().unwrap_or("");
-    debug!("File: {} ,", full_path_str);
-    let wav_data = read_metrics_from_wav(full_path_str);
-    // Depending on Metric Tag, apply a transformation
-    let tag = tag_metric(full_path_str);
-    return Ok((wav_data, tag));
-}
-
-// Function to process a RAW file
-fn process_raw_file(file_path: &Path) -> io::Result<()> {
-    // Handle RAW file processing here (for example, decoding or encoding)
-    println!("Processing RAW file: {:?}", file_path);
-    Ok(())
-}
-
-// Function to read and process files in a directory
-pub fn stream_reader(directory_path: &Path) -> io::Result<(Vec<(Vec<f64>, MetricTag)>, Vec<String>)> {
-    let mut results: Vec<(Vec<f64>, MetricTag)> = Vec::new();
-
-    let mut filenames: Vec<String> = Vec::new();
-
-
-    // Iterate through entries (files and subdirectories) in the given directory
-    for entry in fs::read_dir(directory_path)? {
-        // Unwrap the entry to get the actual entry information
-        let entry = entry?;
-
-        // Get the path of the entry (file or directory)
-        let file_path = entry.path();
-
-        // Add the filename to the list
-        if let Some(filename) = file_path.file_name() {
-            if let Some(filename_str) = filename.to_str() {
-                filenames.push(filename_str.to_string());
-            }
-        }
-
-        // Check if the file is a WAV file
-        if is_wav_file(&file_path)? {
-            // If it's a WAV file, process it using the process_wav_file function
-            let wav_result = process_wav_file(&file_path)?;
-            results.push(wav_result);
-        } else {
-            // If it's not a WAV file, process it as a RAW file using the process_raw_file function
-            process_raw_file(&file_path)?;
-        }
-    }
-    Ok((results, filenames))
-}
-
-/*
-Reads a WAV file, checks the channels and the information contained there. From that
-information takes a decision on the best channel, block size and bitrate for the BRRO
-encoders.
-*/
-fn tag_metric(filename: &str) -> MetricTag {
-    // Should sort this by the probability of each tag, so the ones that are more common are dealt first
-    // If it says percent_ or _utilization
-    let mut regex = Regex::new(r"(?m)percent_|_utilization").unwrap();
-    if regex.captures(filename).is_some() {
-        // 2 significant digits resolution (Linux resolution)
-        return MetricTag::Percent(100);
-    }
-    // if it says _client_request
-    regex = Regex::new(r"(?m)_client_request").unwrap();
-    if regex.captures(filename).is_some() {
-        // Fractional requests are nothing but an averaging artifact
-        return MetricTag::NotFloat;
-    }
-    // if it says _seconds
-    regex = Regex::new(r"(?m)_seconds").unwrap();
-    if regex.captures(filename).is_some() {
-        // 1 micro second resolution
-        return MetricTag::Duration(1_000_000);
-    }
-    // if it says _seconds
-    regex = Regex::new(r"(?m)_networkindelta|_networkoutdelta|_heapmemoryused_").unwrap();
-    if regex.captures(filename).is_some() {
-        return MetricTag::QuasiRandom;
-    }
-    MetricTag::Other
-}
-
-fn read_metrics_from_wav(filename: &str) -> Vec<f64> {
-    let r_reader = hound::WavReader::open(filename);
-    let mut reader = match r_reader {
-        Ok(reader) => reader,
-        Err(_err) => { return Vec::new(); }
-    };
-    let num_channels = reader.spec().channels as usize;
-
-    let mut raw_data: Vec<f64> = Vec::new();
-    let mut u64_holder: [u16; 4] = [0, 0, 0, 0];
-
-    // Iterate over the samples and channels and push each sample to the vector
-    let mut current_channel: usize = 0;
-    for sample in reader.samples::<i16>() {
-        u64_holder[current_channel] = sample.unwrap() as u16;
-        current_channel += 1;
-        if current_channel == num_channels {
-            raw_data.push(join_u16_into_f64(u64_holder));
-            current_channel = 0;
-        }
-    }
-    raw_data
-}
-
-fn join_u16_into_f64(bits: [u16; 4]) -> f64 {
-    let u64_bits = (bits[0] as u64) |
-        ((bits[1] as u64) << 16) |
-        ((bits[2] as u64) << 32) |
-        ((bits[3] as u64) << 48);
-
-
-    f64::from_bits(u64_bits)
-}
-
-// Import the testing module
-#[cfg(test)]
-mod tests {
-    use super::*;
-
-    #[test]
-    fn test_is_wav_file_with_wav() {
-        // Create a temporary file with a valid WAV header
-        let temp_file_path = "test.wav";
-        let header: [u8; 12] = [82, 73, 70, 70, 4, 0, 0, 0, 87, 65, 86, 69];
-        std::fs::write(temp_file_path, header).expect("Failed to create temporary WAV file");
-
-        // Check if the file is recognized as a WAV file
-        let path = Path::new(temp_file_path);
-        let result = is_wav_file(path);
-
-        // Assert that it should be recognized as a WAV file
-        assert!(result.is_ok() && result.unwrap());
-
-        // Clean up the temporary file
-        std::fs::remove_file(temp_file_path).expect("Failed to remove temporary file");
-    }
-
-    #[test]
-    fn test_is_wav_file_with_non_wav() {
-        // Create a temporary file with a non-WAV header
-        let temp_file_path = "test.txt";
-        let header: [u8; 12] = [84, 69, 83, 84, 32, 70, 73, 76, 69, 33, 33, 33];
-        std::fs::write(temp_file_path, header).expect("Failed to create temporary non-WAV file");
-
-        // Check if the file is recognized as a WAV file
-        let path = Path::new(temp_file_path);
-        let result = is_wav_file(path);
-
-        // Assert that it should not be recognized as a WAV file
-        assert!(result.is_ok() && !result.unwrap());
-
-        // Clean up the temporary file
-        std::fs::remove_file(temp_file_path).expect("Failed to remove temporary file");
-    }
+// Implement a streaming reader here
+use std::fs;
+use std::io::{self, Read};
+use std::path::{Path, PathBuf};
+use log::debug;
+use regex::Regex;
+use types::metric_tag::MetricTag;
+use crate::types;
+
+// Function to check if a file is a WAV file
+fn is_wav_file(file_path: &Path) -> io::Result<bool> {
+    // Open the file for reading and read the first 12 bytes (header) of the file
+    let mut file = fs::File::open(file_path)?;
+    let mut header = [0u8; 12];
+    file.read_exact(&mut header)?;
+
+    // Check if the file starts with "RIFF" and ends with "WAVE" in the header
+    Ok(header.starts_with(b"RIFF") && &header[8..12] == b"WAVE")
+}
+
+// Function to process a WAV file
+fn process_wav_file(file_path: &Path) -> io::Result<(Vec<f64>, MetricTag)> {
+    let full_path_str = file_path.to_str().unwrap_or("");
+    debug!("File: {} ,", full_path_str);
+    let wav_data = read_metrics_from_wav(full_path_str);
+    // Depending on Metric Tag, apply a transformation
+    let tag = tag_metric(full_path_str);
+    return Ok((wav_data, tag));
+}
+
+// Function to process a RAW file
+fn process_raw_file(file_path: &Path) -> io::Result<()> {
+    // Handle RAW file processing here (for example, decoding or encoding)
+    println!("Processing RAW file: {:?}", file_path);
+    Ok(())
+}
+
+// Function to read and process files in a directory
+pub fn stream_reader(directory_path: &Path) -> io::Result<(Vec<(Vec<f64>, MetricTag)>, Vec<String>)> {
+    let mut results: Vec<(Vec<f64>, MetricTag)> = Vec::new();
+
+    let mut filenames: Vec<String> = Vec::new();
+
+
+    // Iterate through entries (files and subdirectories) in the given directory
+    for entry in fs::read_dir(directory_path)? {
+        // Unwrap the entry to get the actual entry information
+        let entry = entry?;
+
+        // Get the path of the entry (file or directory)
+        let file_path = entry.path();
+
+        // Add the filename to the list
+        if let Some(filename) = file_path.file_name() {
+            if let Some(filename_str) = filename.to_str() {
+                filenames.push(filename_str.to_string());
+            }
+        }
+
+        // Check if the file is a WAV file
+        if is_wav_file(&file_path)? {
+            // If it's a WAV file, process it using the process_wav_file function
+            let wav_result = process_wav_file(&file_path)?;
+            results.push(wav_result);
+        } else {
+            // If it's not a WAV file, process it as a RAW file using the process_raw_file function
+            process_raw_file(&file_path)?;
+        }
+    }
+    Ok((results, filenames))
+}
+
+/*
+Reads a WAV file, checks the channels and the information contained there. From that
+information takes a decision on the best channel, block size and bitrate for the BRRO
+encoders.
+*/
+fn tag_metric(filename: &str) -> MetricTag {
+    // Should sort this by the probability of each tag, so the ones that are more common are dealt first
+    // If it says percent_ or _utilization
+    let mut regex = Regex::new(r"(?m)percent_|_utilization").unwrap();
+    if regex.captures(filename).is_some() {
+        // 2 significant digits resolution (Linux resolution)
+        return MetricTag::Percent(100);
+    }
+    // if it says _client_request
+    regex = Regex::new(r"(?m)_client_request").unwrap();
+    if regex.captures(filename).is_some() {
+        // Fractional requests are nothing but an averaging artifact
+        return MetricTag::NotFloat;
+    }
+    // if it says _seconds
+    regex = Regex::new(r"(?m)_seconds").unwrap();
+    if regex.captures(filename).is_some() {
+        // 1 micro second resolution
+        return MetricTag::Duration(1_000_000);
+    }
+    // if it says _seconds
+    regex = Regex::new(r"(?m)_networkindelta|_networkoutdelta|_heapmemoryused_").unwrap();
+    if regex.captures(filename).is_some() {
+        return MetricTag::QuasiRandom;
+    }
+    MetricTag::Other
+}
+
+fn read_metrics_from_wav(filename: &str) -> Vec<f64> {
+    let r_reader = hound::WavReader::open(filename);
+    let mut reader = match r_reader {
+        Ok(reader) => reader,
+        Err(_err) => { return Vec::new(); }
+    };
+    let num_channels = reader.spec().channels as usize;
+
+    let mut raw_data: Vec<f64> = Vec::new();
+    let mut u64_holder: [u16; 4] = [0, 0, 0, 0];
+
+    // Iterate over the samples and channels and push each sample to the vector
+    let mut current_channel: usize = 0;
+    for sample in reader.samples::<i16>() {
+        u64_holder[current_channel] = sample.unwrap() as u16;
+        current_channel += 1;
+        if current_channel == num_channels {
+            raw_data.push(join_u16_into_f64(u64_holder));
+            current_channel = 0;
+        }
+    }
+    raw_data
+}
+
+fn join_u16_into_f64(bits: [u16; 4]) -> f64 {
+    let u64_bits = (bits[0] as u64) |
+        ((bits[1] as u64) << 16) |
+        ((bits[2] as u64) << 32) |
+        ((bits[3] as u64) << 48);
+
+
+    f64::from_bits(u64_bits)
+}
+
+// Import the testing module
+#[cfg(test)]
+mod tests {
+    use super::*;
+
+    #[test]
+    fn test_is_wav_file_with_wav() {
+        // Create a temporary file with a valid WAV header
+        let temp_file_path = "test.wav";
+        let header: [u8; 12] = [82, 73, 70, 70, 4, 0, 0, 0, 87, 65, 86, 69];
+        std::fs::write(temp_file_path, header).expect("Failed to create temporary WAV file");
+
+        // Check if the file is recognized as a WAV file
+        let path = Path::new(temp_file_path);
+        let result = is_wav_file(path);
+
+        // Assert that it should be recognized as a WAV file
+        assert!(result.is_ok() && result.unwrap());
+
+        // Clean up the temporary file
+        std::fs::remove_file(temp_file_path).expect("Failed to remove temporary file");
+    }
+
+    #[test]
+    fn test_is_wav_file_with_non_wav() {
+        // Create a temporary file with a non-WAV header
+        let temp_file_path = "test.txt";
+        let header: [u8; 12] = [84, 69, 83, 84, 32, 70, 73, 76, 69, 33, 33, 33];
+        std::fs::write(temp_file_path, header).expect("Failed to create temporary non-WAV file");
+
+        // Check if the file is recognized as a WAV file
+        let path = Path::new(temp_file_path);
+        let result = is_wav_file(path);
+
+        // Assert that it should not be recognized as a WAV file
+        assert!(result.is_ok() && !result.unwrap());
+
+        // Clean up the temporary file
+        std::fs::remove_file(temp_file_path).expect("Failed to remove temporary file");
+    }
 }